import numpy as np
import os
import cv2
from sklearn.preprocessing import LabelEncoder, StandardScaler
from sklearn.model_selection import train_test_split
import matplotlib.pyplot as plt
import seaborn as sns
from pathlib import Path


def load_templates(template_path):
    """
    Load the 14 grayscale template images for rank recognition.
    
    Args:
        template_path: Path to directory containing template images
        
    Returns:
        templates: Dictionary mapping rank name to template image
        template_names: List of template names in order
    """
    templates = {}
    template_dir = Path(template_path)
    
    # Expected template files (adjust names to match your actual files)
    rank_names = ['A', '2', '3', '4', '5', '6', '7', '8', '9', '10', 'J', 'Q', 'K', 'ND']
    
    print("Loading templates...")
    for rank in rank_names:
        # Try different possible filenames
        possible_files = [
            template_dir / f"{rank}.jpg",
            template_dir / f"{rank}.png",
            template_dir / f"{rank.lower()}.jpg",
            template_dir / f"{rank.lower()}.png"
        ]
        
        for template_file in possible_files:
            if template_file.exists():
                template_img = cv2.imread(str(template_file), cv2.IMREAD_GRAYSCALE)
                if template_img is not None:
                    templates[rank] = template_img
                    print(f"  ✓ Loaded template: {rank} ({template_img.shape})")
                    break
        
        if rank not in templates:
            print(f"  ✗ WARNING: Template not found for rank: {rank}")
    
    template_names = list(templates.keys())
    print(f"\nTotal templates loaded: {len(templates)}/14")
    
    return templates, template_names


<<<<<<< HEAD
def detect_card_region(img):
    """
    Detect the card region in the image by finding the black card on red background.
    
    Args:
        img: Input image (BGR)
        
    Returns:
        x, y, w, h: Bounding box of the card (or None if not found)
    """
    # Convert to HSV for better color segmentation
    hsv = cv2.cvtColor(img, cv2.COLOR_BGR2HSV)
    
    # Create mask for black cards (low value/brightness)
    # Black cards have low V (value) regardless of H (hue) or S (saturation)
    lower_black = np.array([0, 0, 0])
    upper_black = np.array([180, 255, 100])  # V < 100 for black cards
    mask = cv2.inRange(hsv, lower_black, upper_black)
    
    # Clean up the mask with morphological operations
    kernel = np.ones((5, 5), np.uint8)
    mask = cv2.morphologyEx(mask, cv2.MORPH_CLOSE, kernel)
    mask = cv2.morphologyEx(mask, cv2.MORPH_OPEN, kernel)
    
    # Find contours
    contours, _ = cv2.findContours(mask, cv2.RETR_EXTERNAL, cv2.CHAIN_APPROX_SIMPLE)
    
    if not contours:
        return None
    
    # Get the largest contour (should be the card)
    largest_contour = max(contours, key=cv2.contourArea)
    
    # Get bounding box
    x, y, w, h = cv2.boundingRect(largest_contour)
    
    # Verify it's a reasonable size (not tiny noise)
    img_area = img.shape[0] * img.shape[1]
    card_area = w * h
    
    if card_area < img_area * 0.05:  # Card should be at least 5% of image
        return None
    
    return x, y, w, h


def extract_template_features(img, templates, template_names):
    """
    Extract template matching correlation scores as features.
    First detects the card, then crops its top-left corner.
=======
def extract_template_features(img, templates, template_names):
    """
    Extract template matching correlation scores as features.
>>>>>>> ee85d217
    
    Args:
        img: Input card image (BGR)
        templates: Dictionary of template images
        template_names: List of template names
        
    Returns:
        correlation_scores: Array of 14 correlation scores
    """
    # Convert to grayscale
    gray = cv2.cvtColor(img, cv2.COLOR_BGR2GRAY)
    
<<<<<<< HEAD
    # Detect card region first
    card_bbox = detect_card_region(img)
    
    if card_bbox is None:
        # If card not detected, assume it's EMPTY or use full image
        # Return low scores for all templates
        return np.zeros(len(template_names))
    
    x, y, w, h = card_bbox
    
    # Crop the card region
    card_gray = gray[y:y+h, x:x+w]
    
    # Crop top-left corner of the CARD (not the image)
    # Rank symbol is typically in top 30% height, left 25% width of the card
    card_h, card_w = card_gray.shape
    crop_h = int(card_h * 0.3)
    crop_w = int(card_w * 0.25)
    corner = card_gray[0:crop_h, 0:crop_w]
=======
    # Crop top-left corner (adjust crop region if needed)
    # Assuming rank symbol is in top 30% height, left 25% width
    h, w = gray.shape
    crop_h = int(h * 0.3)
    crop_w = int(w * 0.25)
    corner = gray[0:crop_h, 0:crop_w]
>>>>>>> ee85d217
    
    # Resize corner to match template size (70x125)
    corner_resized = cv2.resize(corner, (70, 125))
    
    # Calculate correlation with each template
    correlation_scores = []
    
    for rank in template_names:
        if rank in templates:
            template = templates[rank]
            
            # Use normalized cross-correlation
            result = cv2.matchTemplate(corner_resized, template, cv2.TM_CCOEFF_NORMED)
            
            # Get the maximum correlation value
            max_corr = np.max(result)
            correlation_scores.append(max_corr)
        else:
            correlation_scores.append(0.0)  # Missing template
    
    return np.array(correlation_scores)
<<<<<<< HEAD


def extract_global_features(img):
    """
    Extract 8 global image features.
    
    Args:
        img: OpenCV image (BGR format)
        
    Returns:
        features: 1D numpy array of 8 global features
    """
    # Resize image to standard size for consistency
    img_resized = cv2.resize(img, (200, 300))
    
    # Convert to different color spaces
    gray = cv2.cvtColor(img_resized, cv2.COLOR_BGR2GRAY)
    hsv = cv2.cvtColor(img_resized, cv2.COLOR_BGR2HSV)
    
    # Feature 1: Mean Red Channel
    mean_red = np.mean(img_resized[:, :, 2])  # BGR format, R is index 2
    
    # Feature 2: Mean Green Channel
    mean_green = np.mean(img_resized[:, :, 1])
    
    # Feature 3: Mean Blue Channel
    mean_blue = np.mean(img_resized[:, :, 0])
    
    # Feature 4: HSV Saturation Mean
    mean_saturation = np.mean(hsv[:, :, 1])
    
    # Feature 5: HSV Value (Brightness) Mean
    mean_value = np.mean(hsv[:, :, 2])
    
    # Feature 6: Edge Density
    edges = cv2.Canny(gray, 50, 150)
    edge_density = np.sum(edges > 0) / (edges.shape[0] * edges.shape[1])
    
    # Feature 7: Color Variance (across all channels)
    color_variance = np.var(img_resized)
    
    # Feature 8: Texture Complexity (using standard deviation of Laplacian)
    laplacian = cv2.Laplacian(gray, cv2.CV_64F)
    texture_complexity = np.std(laplacian)
    
    # Combine all features
    features = np.array([
        mean_red, mean_green, mean_blue,
        mean_saturation, mean_value,
        edge_density, color_variance, texture_complexity
    ])
    
    return features


=======


def extract_global_features(img):
    """
    Extract 8 global image features.
    
    Args:
        img: OpenCV image (BGR format)
        
    Returns:
        features: 1D numpy array of 8 global features
    """
    # Resize image to standard size for consistency
    img_resized = cv2.resize(img, (200, 300))
    
    # Convert to different color spaces
    gray = cv2.cvtColor(img_resized, cv2.COLOR_BGR2GRAY)
    hsv = cv2.cvtColor(img_resized, cv2.COLOR_BGR2HSV)
    
    # Feature 1: Mean Red Channel
    mean_red = np.mean(img_resized[:, :, 2])  # BGR format, R is index 2
    
    # Feature 2: Mean Green Channel
    mean_green = np.mean(img_resized[:, :, 1])
    
    # Feature 3: Mean Blue Channel
    mean_blue = np.mean(img_resized[:, :, 0])
    
    # Feature 4: HSV Saturation Mean
    mean_saturation = np.mean(hsv[:, :, 1])
    
    # Feature 5: HSV Value (Brightness) Mean
    mean_value = np.mean(hsv[:, :, 2])
    
    # Feature 6: Edge Density
    edges = cv2.Canny(gray, 50, 150)
    edge_density = np.sum(edges > 0) / (edges.shape[0] * edges.shape[1])
    
    # Feature 7: Color Variance (across all channels)
    color_variance = np.var(img_resized)
    
    # Feature 8: Texture Complexity (using standard deviation of Laplacian)
    laplacian = cv2.Laplacian(gray, cv2.CV_64F)
    texture_complexity = np.std(laplacian)
    
    # Combine all features
    features = np.array([
        mean_red, mean_green, mean_blue,
        mean_saturation, mean_value,
        edge_density, color_variance, texture_complexity
    ])
    
    return features


>>>>>>> ee85d217
def load_card_data(data_path, template_path):
    """
    Load card images and extract features (template matching + global features).
    
    Args:
        data_path: Path to directory containing card rank folders
        template_path: Path to directory containing template images
        
    Returns:
        data: Feature array (n_samples, 22 features)
        target: Target labels array
        feature_names: List of feature names
        unique_targets: List of unique card ranks
    """
    # Load templates first
    templates, template_names = load_templates(template_path)
    
    if len(templates) == 0:
        raise ValueError("No templates loaded! Check template path and filenames.")
    
    data_list = []
    target_list = []
    
    # Get all subdirectories (card rank folders)
    data_dir = Path(data_path)
    card_folders = sorted([f for f in data_dir.iterdir() if f.is_dir()])
    
    print(f"\nFound {len(card_folders)} card rank folders:")
    for folder in card_folders:
        print(f"  - {folder.name}")
    
    # Load images from each folder
    for card_folder in card_folders:
        card_rank = card_folder.name
        image_files = list(card_folder.glob('*.jpg')) + list(card_folder.glob('*.png')) + list(card_folder.glob('*.jpeg'))
        
        print(f"\nLoading {len(image_files)} images for rank: {card_rank}")
        
        for img_path in image_files:
            # Read image
            img = cv2.imread(str(img_path))
            if img is None:
                print(f"  Warning: Could not read {img_path}")
                continue
            
            # Extract template matching features (14 features)
            template_features = extract_template_features(img, templates, template_names)
            
            # Extract global features (8 features)
            global_features = extract_global_features(img)
            
            # Combine features (total: 22 features)
            combined_features = np.concatenate([template_features, global_features])
            
            data_list.append(combined_features)
            target_list.append(card_rank)
    
    # Convert to numpy arrays
    data = np.array(data_list)
    target = np.array(target_list)
    
    # Create feature names
    feature_names = []
    
    # Template matching feature names
    for rank in template_names:
        feature_names.append(f'template_match_{rank}')
    
    # Global feature names
    feature_names.extend([
        'mean_red', 'mean_green', 'mean_blue',
        'mean_saturation', 'mean_value',
        'edge_density', 'color_variance', 'texture_complexity'
    ])
    
    unique_targets = sorted(np.unique(target))
    
    print(f"\n{'='*50}")
    print(f"DATASET SUMMARY")
    print(f"{'='*50}")
    print(f"Total samples loaded: {len(data)}")
    print(f"Feature vector size: {data.shape[1]}")
    print(f"Number of classes: {len(unique_targets)}")
    print(f"Classes: {unique_targets}")
    print(f"{'='*50}\n")
    
    class CardData:
        pass
    
    cards = CardData()
    cards.data = data
    cards.target = target
    cards.feature_names = feature_names
    cards.unique_targets = unique_targets
    
    return cards


if __name__ == "__main__":
    """Card rank detection - feature exploration with template matching"""
    
    # UPDATE THESE PATHS
    data_path = 'data'  # Folder containing A, 2, 3, ..., K, ND, EMPTY subfolders
    template_path = 'templates'  # Folder containing template images (A.jpg, 2.jpg, etc.)
    
    # Load the card data with features
    print("="*60)
    print("LOADING CARD DATA AND EXTRACTING FEATURES")
    print("="*60)
    cards = load_card_data(data_path, template_path)
    
    # Encode the categorical labels
    le = LabelEncoder()
    coded_labels = le.fit_transform(cards.target)
    
    # Partition the data into training and testing splits
    (trainX, testX, trainY, testY) = train_test_split(
        cards.data, coded_labels,
        test_size=0.25, 
        stratify=cards.target,
        random_state=42
    )
    
    # Standardize features
    scaler = StandardScaler()
    trainX = scaler.fit_transform(trainX)
    testX = scaler.transform(testX)
    
    print(f"\nTraining set size: {len(trainX)}")
    print(f"Testing set size: {len(testX)}")
    print(f"\nStarting visualization...\n")
    
    # === VISUALIZATIONS ===
    
    # 1. Target distribution
    plt.figure(figsize=(14, 6))
    ax = sns.countplot(x=trainY, color="skyblue")
    ax.set_xticklabels(cards.unique_targets, rotation=45)
    ax.set_xlabel('Card Rank', fontsize=12)
    ax.set_ylabel('Count', fontsize=12)
    ax.set_title('Distribution of Card Ranks in Training Set', fontsize=14, fontweight='bold')
    plt.tight_layout()
    
    # 2. Template matching scores heatmap (first 14 features)
    plt.figure(figsize=(14, 10))
    template_features = trainX[:, :14]  # First 14 features are template scores
    
    # Create a sample (max 500 samples for readability)
    sample_size = min(500, len(trainX))
    sample_indices = np.random.choice(len(trainX), sample_size, replace=False)
    
    template_sample = template_features[sample_indices]
    labels_sample = trainY[sample_indices]
    
    # Sort by label for better visualization
    sort_idx = np.argsort(labels_sample)
    template_sorted = template_sample[sort_idx]
    
    sns.heatmap(template_sorted.T, cmap='RdYlGn', center=0,
                yticklabels=cards.feature_names[:14],
                xticklabels=False, cbar_kws={'label': 'Normalized Correlation'})
    plt.title('Template Matching Scores Heatmap (Sample of Training Data)', fontsize=14, fontweight='bold')
    plt.ylabel('Template Rank', fontsize=12)
    plt.xlabel('Training Samples (sorted by class)', fontsize=12)
    plt.tight_layout()
    
    # 3. Global features distribution (last 8 features)
    fig, axes = plt.subplots(2, 4, figsize=(16, 8))
    colors = ['skyblue', 'olive', 'gold', 'teal', 'coral', 'purple', 'orange', 'pink']
    
    for i in range(8):
        row, col = i // 4, i % 4
        feature_idx = 14 + i  # Global features start at index 14
        
        sns.histplot(trainX[:, feature_idx], color=colors[i], bins=30, ax=axes[row, col], kde=True)
        axes[row, col].set_xlabel(cards.feature_names[feature_idx], fontsize=10)
        axes[row, col].set_ylabel('Frequency', fontsize=10)
    
    fig.suptitle('Distribution of Global Features', fontsize=14, fontweight='bold')
    plt.tight_layout()
    
    # 4. Scatter plot: Best template match vs Edge density
    fig = plt.figure(figsize=(12, 8))
    best_template_idx = np.argmax(trainX[:, :14], axis=1)  # Index of best matching template
    edge_density_idx = 14 + 5  # edge_density is the 6th global feature
    
    scatter = plt.scatter(best_template_idx, trainX[:, edge_density_idx], 
                         c=trainY, cmap='tab20', alpha=0.6, s=50)
    plt.colorbar(scatter, label='Card Rank (encoded)', ticks=range(len(cards.unique_targets)))
    plt.xlabel('Best Matching Template Index', fontsize=12)
    plt.ylabel('Edge Density (normalized)', fontsize=12)
    plt.title('Best Template Match vs Edge Density', fontsize=14, fontweight='bold')
    plt.grid(alpha=0.3)
    plt.tight_layout()
    
    # 5. Boxplot: Template matching scores by true rank
    plt.figure(figsize=(14, 6))
    
    # For each class, show the correlation score with its own template
    own_template_scores = []
    class_labels = []
    
    for class_idx, class_name in enumerate(cards.unique_targets):
        if class_name == 'EMPTY':
            # For EMPTY, use max template score (should be low)
            class_mask = (trainY == class_idx)
            max_scores = np.max(trainX[class_mask, :14], axis=1)
            own_template_scores.extend(max_scores)
            class_labels.extend([class_name] * len(max_scores))
        elif class_name in cards.feature_names[:14]:
            # Find the template index for this class
            template_feature_name = f'template_match_{class_name}'
            if template_feature_name in cards.feature_names:
                template_idx = cards.feature_names.index(template_feature_name)
                class_mask = (trainY == class_idx)
                scores = trainX[class_mask, template_idx]
                own_template_scores.extend(scores)
                class_labels.extend([class_name] * len(scores))
    
    if own_template_scores:
        ax = sns.boxplot(x=class_labels, y=own_template_scores, palette='Set2')
        ax.set_xlabel('Card Rank', fontsize=12)
        ax.set_ylabel('Template Match Score (normalized)', fontsize=12)
        ax.set_title('Template Matching Performance: Own Template Score by Rank', fontsize=14, fontweight='bold')
        plt.xticks(rotation=45)
        plt.grid(axis='y', alpha=0.3)
        plt.tight_layout()
    
    # 6. Feature correlation heatmap
    plt.figure(figsize=(16, 14))
    
    # Select subset of features for readability
    # All 14 template features + 8 global features
    corr = np.corrcoef(trainX, rowvar=False)
    
    mask = np.triu(np.ones_like(corr), k=1)  # Mask upper triangle
    
    sns.heatmap(corr, annot=False, fmt='.2f',
                xticklabels=cards.feature_names, 
                yticklabels=cards.feature_names,
                cmap='coolwarm', center=0, 
                mask=mask,
                cbar_kws={'label': 'Correlation Coefficient'})
    plt.title('Feature Correlation Heatmap', fontsize=14, fontweight='bold')
    plt.xticks(rotation=90, fontsize=8)
    plt.yticks(fontsize=8)
    plt.tight_layout()
    
    # 7. Feature importance visualization (variance-based)
    plt.figure(figsize=(14, 6))
    feature_vars = np.var(trainX, axis=0)
    
    colors_importance = ['green']*14 + ['blue']*8
    bars = plt.bar(range(len(feature_vars)), feature_vars, color=colors_importance, alpha=0.7)
    plt.xlabel('Feature Index', fontsize=12)
    plt.ylabel('Variance', fontsize=12)
    plt.title('Feature Variance (Higher = More Discriminative)', fontsize=14, fontweight='bold')
    plt.xticks(range(len(cards.feature_names)), cards.feature_names, rotation=90, fontsize=8)
    plt.axvline(x=13.5, color='red', linestyle='--', label='Template | Global Features')
    plt.legend()
    plt.grid(axis='y', alpha=0.3)
    plt.tight_layout()
    
    print("\n" + "="*60)
    print("EXPLORATION COMPLETE - All visualizations generated!")
    print("="*60)
    print("\nKey observations to look for:")
    print("1. Are template matching scores high for correct ranks?")
    print("2. Is EMPTY class clearly separated in global features?")
    print("3. Which features show the most variance?")
    print("4. Are there strong correlations between certain features?")
    print("\nClose all plot windows to exit.")
    print("="*60 + "\n")
    
    plt.show(block=True)<|MERGE_RESOLUTION|>--- conflicted
+++ resolved
@@ -52,62 +52,9 @@
     return templates, template_names
 
 
-<<<<<<< HEAD
-def detect_card_region(img):
-    """
-    Detect the card region in the image by finding the black card on red background.
-    
-    Args:
-        img: Input image (BGR)
-        
-    Returns:
-        x, y, w, h: Bounding box of the card (or None if not found)
-    """
-    # Convert to HSV for better color segmentation
-    hsv = cv2.cvtColor(img, cv2.COLOR_BGR2HSV)
-    
-    # Create mask for black cards (low value/brightness)
-    # Black cards have low V (value) regardless of H (hue) or S (saturation)
-    lower_black = np.array([0, 0, 0])
-    upper_black = np.array([180, 255, 100])  # V < 100 for black cards
-    mask = cv2.inRange(hsv, lower_black, upper_black)
-    
-    # Clean up the mask with morphological operations
-    kernel = np.ones((5, 5), np.uint8)
-    mask = cv2.morphologyEx(mask, cv2.MORPH_CLOSE, kernel)
-    mask = cv2.morphologyEx(mask, cv2.MORPH_OPEN, kernel)
-    
-    # Find contours
-    contours, _ = cv2.findContours(mask, cv2.RETR_EXTERNAL, cv2.CHAIN_APPROX_SIMPLE)
-    
-    if not contours:
-        return None
-    
-    # Get the largest contour (should be the card)
-    largest_contour = max(contours, key=cv2.contourArea)
-    
-    # Get bounding box
-    x, y, w, h = cv2.boundingRect(largest_contour)
-    
-    # Verify it's a reasonable size (not tiny noise)
-    img_area = img.shape[0] * img.shape[1]
-    card_area = w * h
-    
-    if card_area < img_area * 0.05:  # Card should be at least 5% of image
-        return None
-    
-    return x, y, w, h
-
-
 def extract_template_features(img, templates, template_names):
     """
     Extract template matching correlation scores as features.
-    First detects the card, then crops its top-left corner.
-=======
-def extract_template_features(img, templates, template_names):
-    """
-    Extract template matching correlation scores as features.
->>>>>>> ee85d217
     
     Args:
         img: Input card image (BGR)
@@ -120,34 +67,12 @@
     # Convert to grayscale
     gray = cv2.cvtColor(img, cv2.COLOR_BGR2GRAY)
     
-<<<<<<< HEAD
-    # Detect card region first
-    card_bbox = detect_card_region(img)
-    
-    if card_bbox is None:
-        # If card not detected, assume it's EMPTY or use full image
-        # Return low scores for all templates
-        return np.zeros(len(template_names))
-    
-    x, y, w, h = card_bbox
-    
-    # Crop the card region
-    card_gray = gray[y:y+h, x:x+w]
-    
-    # Crop top-left corner of the CARD (not the image)
-    # Rank symbol is typically in top 30% height, left 25% width of the card
-    card_h, card_w = card_gray.shape
-    crop_h = int(card_h * 0.3)
-    crop_w = int(card_w * 0.25)
-    corner = card_gray[0:crop_h, 0:crop_w]
-=======
     # Crop top-left corner (adjust crop region if needed)
     # Assuming rank symbol is in top 30% height, left 25% width
     h, w = gray.shape
     crop_h = int(h * 0.3)
     crop_w = int(w * 0.25)
     corner = gray[0:crop_h, 0:crop_w]
->>>>>>> ee85d217
     
     # Resize corner to match template size (70x125)
     corner_resized = cv2.resize(corner, (70, 125))
@@ -169,7 +94,6 @@
             correlation_scores.append(0.0)  # Missing template
     
     return np.array(correlation_scores)
-<<<<<<< HEAD
 
 
 def extract_global_features(img):
@@ -225,63 +149,6 @@
     return features
 
 
-=======
-
-
-def extract_global_features(img):
-    """
-    Extract 8 global image features.
-    
-    Args:
-        img: OpenCV image (BGR format)
-        
-    Returns:
-        features: 1D numpy array of 8 global features
-    """
-    # Resize image to standard size for consistency
-    img_resized = cv2.resize(img, (200, 300))
-    
-    # Convert to different color spaces
-    gray = cv2.cvtColor(img_resized, cv2.COLOR_BGR2GRAY)
-    hsv = cv2.cvtColor(img_resized, cv2.COLOR_BGR2HSV)
-    
-    # Feature 1: Mean Red Channel
-    mean_red = np.mean(img_resized[:, :, 2])  # BGR format, R is index 2
-    
-    # Feature 2: Mean Green Channel
-    mean_green = np.mean(img_resized[:, :, 1])
-    
-    # Feature 3: Mean Blue Channel
-    mean_blue = np.mean(img_resized[:, :, 0])
-    
-    # Feature 4: HSV Saturation Mean
-    mean_saturation = np.mean(hsv[:, :, 1])
-    
-    # Feature 5: HSV Value (Brightness) Mean
-    mean_value = np.mean(hsv[:, :, 2])
-    
-    # Feature 6: Edge Density
-    edges = cv2.Canny(gray, 50, 150)
-    edge_density = np.sum(edges > 0) / (edges.shape[0] * edges.shape[1])
-    
-    # Feature 7: Color Variance (across all channels)
-    color_variance = np.var(img_resized)
-    
-    # Feature 8: Texture Complexity (using standard deviation of Laplacian)
-    laplacian = cv2.Laplacian(gray, cv2.CV_64F)
-    texture_complexity = np.std(laplacian)
-    
-    # Combine all features
-    features = np.array([
-        mean_red, mean_green, mean_blue,
-        mean_saturation, mean_value,
-        edge_density, color_variance, texture_complexity
-    ])
-    
-    return features
-
-
->>>>>>> ee85d217
 def load_card_data(data_path, template_path):
     """
     Load card images and extract features (template matching + global features).
